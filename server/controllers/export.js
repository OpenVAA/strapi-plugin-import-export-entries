--- conflicted
+++ resolved
@@ -4,10 +4,7 @@
 
 const { ObjectBuilder } = require('../../libs/objects');
 const { getService } = require('../utils');
-<<<<<<< HEAD
 const { getModel } = require('../utils/models');
-=======
->>>>>>> d2f24cf7
 
 const exportData = async (ctx) => {
   if (!hasPermissions(ctx)) {
@@ -15,18 +12,12 @@
   }
 
   let { slug, search, applySearch, exportFormat, relationsAsId } = ctx.request.body;
-<<<<<<< HEAD
 
   const schema = getModel(slug);
   const populate = getPopulateFromSchema(schema);
 
   const queryBuilder = new ObjectBuilder();
   queryBuilder.extend({ populate: populate });
-=======
-
-  const queryBuilder = new ObjectBuilder();
-  queryBuilder.extend({ populate: '*' });
->>>>>>> d2f24cf7
   if (applySearch) {
     queryBuilder.extend(buildFilterQuery(search));
   }
